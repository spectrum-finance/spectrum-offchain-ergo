use async_trait::async_trait;
use serde::Serialize;

use crate::box_resolver::{Predicted, Traced};
use crate::data::unique_entity::{Confirmed, Unconfirmed};
use crate::data::OnChainEntity;

/// Stores on-chain entities.
/// Operations are atomic.
#[async_trait(?Send)]
pub trait EntityRepo<TEntity: OnChainEntity> {
<<<<<<< HEAD
    async fn get_prediction(&self, id: TEntity::TStateId) -> Option<Traced<Predicted<TEntity>>>;
    async fn get_last_predicted(&self, id: TEntity::TEntityId) -> Option<Predicted<TEntity>>;
    async fn get_last_confirmed(&self, id: TEntity::TEntityId) -> Option<Confirmed<TEntity>>;
    async fn get_last_unconfirmed(&self, id: TEntity::TEntityId) -> Option<Unconfirmed<TEntity>>;
    async fn put_predicted(&mut self, entity: Traced<Predicted<TEntity>>);
    async fn put_confirmed(&mut self, entity: Confirmed<TEntity>);
    async fn put_unconfirmed(&mut self, entity: Unconfirmed<TEntity>);
    async fn invalidate(&mut self, eid: TEntity::TEntityId, sid: TEntity::TStateId);
    async fn get_state(&self, sid: TEntity::TStateId) -> Option<TEntity>;
=======
    async fn get_prediction<'a>(&self, id: TEntity::TStateId) -> Option<Traced<Predicted<TEntity>>>
    where
        <TEntity as OnChainEntity>::TStateId: 'a;
    async fn get_last_predicted<'a>(&self, id: TEntity::TEntityId) -> Option<Predicted<TEntity>>
    where
        <TEntity as OnChainEntity>::TEntityId: 'a;
    async fn get_last_confirmed<'a>(&self, id: TEntity::TEntityId) -> Option<Confirmed<TEntity>>
    where
        <TEntity as OnChainEntity>::TEntityId: 'a;
    async fn get_last_unconfirmed<'a>(&self, id: TEntity::TEntityId) -> Option<Unconfirmed<TEntity>>
    where
        <TEntity as OnChainEntity>::TEntityId: 'a;
    async fn put_predicted<'a>(&mut self, entity: Traced<Predicted<TEntity>>)
    where
        Traced<Predicted<TEntity>>: 'a;
    async fn put_confirmed<'a>(&mut self, entity: Confirmed<TEntity>)
    where
        Traced<Predicted<TEntity>>: 'a;
    async fn put_unconfirmed<'a>(&mut self, entity: Unconfirmed<TEntity>)
    where
        Traced<Predicted<TEntity>>: 'a;
    async fn invalidate<'a>(&mut self, eid: TEntity::TEntityId, sid: TEntity::TStateId)
    where
        <TEntity as OnChainEntity>::TStateId: 'a,
        <TEntity as OnChainEntity>::TEntityId: 'a;
}

static PREDICTED_KEY_PREFIX: &str = "predicted:prevState:";
static LAST_PREDICTED_KEY_PREFIX: &str = "predicted:last:";
static LAST_CONFIRMED_KEY_PREFIX: &str = "confirmed:last:";
static LAST_UNCONFIRMED_KEY_PREFIX: &str = "unconfirmed:last:";

pub fn predicted_key_bytes<T: Serialize>(id: &T) -> Vec<u8> {
    let mut key_bytes = bincode::serialize(PREDICTED_KEY_PREFIX).unwrap();
    let id_bytes = bincode::serialize(&id).unwrap();
    key_bytes.extend_from_slice(&id_bytes);
    key_bytes
}

pub fn last_predicted_key_bytes<T: Serialize>(id: &T) -> Vec<u8> {
    let mut key_bytes = bincode::serialize(LAST_PREDICTED_KEY_PREFIX).unwrap();
    let id_bytes = bincode::serialize(&id).unwrap();
    key_bytes.extend_from_slice(&id_bytes);
    key_bytes
}

pub fn last_confirmed_key_bytes<T: Serialize>(id: &T) -> Vec<u8> {
    let mut key_bytes = bincode::serialize(LAST_CONFIRMED_KEY_PREFIX).unwrap();
    let id_bytes = bincode::serialize(&id).unwrap();
    key_bytes.extend_from_slice(&id_bytes);
    key_bytes
}

pub fn last_unconfirmed_key_bytes<T: Serialize>(id: &T) -> Vec<u8> {
    let mut key_bytes = bincode::serialize(LAST_UNCONFIRMED_KEY_PREFIX).unwrap();
    let id_bytes = bincode::serialize(&id).unwrap();
    key_bytes.extend_from_slice(&id_bytes);
    key_bytes
}

/// NOTE: do not run the tests in parallel! Rocksdb will complain about lock contention. Use the
/// following command: cargo test -- --test-threads=1
#[cfg(test)]
mod tests {
    use std::sync::Arc;

    use ergo_chain_sync::cache::{redis::RedisClient, rocksdb::RocksDBClient};
    use ergo_lib::{
        ergo_chain_types::Digest32,
        ergotree_ir::chain::{ergo_box::BoxId, token::TokenId},
    };
    use serde::{Deserialize, Serialize};
    use sigma_test_util::force_any_val;

    use crate::{
        box_resolver::persistence::EntityRepo,
        data::{
            unique_entity::{Confirmed, Predicted, Traced, Unconfirmed},
            OnChainEntity,
        },
    };

    #[derive(Serialize, Deserialize, Clone, PartialEq, Eq, Debug)]
    struct ErgoEntity {
        token_id: TokenId,
        box_id: BoxId,
    }
    impl OnChainEntity for ErgoEntity {
        type TEntityId = TokenId;

        type TStateId = BoxId;

        fn get_self_ref(&self) -> Self::TEntityId {
            self.token_id
        }

        fn get_self_state_ref(&self) -> Self::TStateId {
            self.box_id
        }
    }

    #[tokio::test]
    async fn test_redis_predicted() {
        let client = RedisClient::new("redis://127.0.0.1/");
        test_entity_repo_predicted(client).await;
    }

    #[tokio::test]
    async fn test_redis_confirmed() {
        let client = RedisClient::new("redis://127.0.0.1/");
        test_entity_repo_confirmed(client).await;
    }

    #[tokio::test]
    async fn test_redis_unconfirmed() {
        let client = RedisClient::new("redis://127.0.0.1/");
        test_entity_repo_unconfirmed(client).await;
    }

    #[tokio::test]
    async fn test_redis_invalidate() {
        let client = RedisClient::new("redis://127.0.0.1/");
        test_entity_repo_invalidate(client).await;
    }

    #[tokio::test]
    async fn test_rocksdb_predicted() {
        let client = rocks_db_client();
        test_entity_repo_predicted(client).await;
    }

    #[tokio::test]
    async fn test_rocksdb_confirmed() {
        let client = rocks_db_client();
        test_entity_repo_confirmed(client).await;
    }

    #[tokio::test]
    async fn test_rocksdb_unconfirmed() {
        let client = rocks_db_client();
        test_entity_repo_unconfirmed(client).await;
    }

    #[tokio::test]
    async fn test_rocksdb_invalidate() {
        let client = rocks_db_client();
        test_entity_repo_invalidate(client).await;
    }

    fn rocks_db_client() -> RocksDBClient {
        RocksDBClient {
            db: Arc::new(rocksdb::OptimisticTransactionDB::open_default("./tmp").unwrap()),
        }
    }

    async fn test_entity_repo_predicted<C: EntityRepo<ErgoEntity>>(mut client: C) {
        let (box_ids, token_ids, n) = gen_box_and_token_ids();
        let mut entities = vec![];
        for i in 1..n {
            let entity = Traced {
                state: Predicted(ErgoEntity {
                    token_id: token_ids[i],
                    box_id: box_ids[i],
                }),
                prev_state_id: box_ids[i - 1],
            };
            client.put_predicted(entity.clone()).await;
            entities.push(entity);
        }
        for i in 1..n {
            let e: Traced<Predicted<ErgoEntity>> = client.get_prediction(box_ids[i]).await.unwrap();
            let predicted: Predicted<ErgoEntity> = client.get_last_predicted(token_ids[i]).await.unwrap();
            assert_eq!(e.state.0, entities[i - 1].state.0);
            assert_eq!(e.state.0, predicted.0);
        }
    }

    async fn test_entity_repo_confirmed<C: EntityRepo<ErgoEntity>>(mut client: C) {
        let (box_ids, token_ids, n) = gen_box_and_token_ids();
        let mut entities = vec![];
        for i in 0..n {
            let entity = Confirmed(ErgoEntity {
                token_id: token_ids[i],
                box_id: box_ids[i],
            });
            client.put_confirmed(entity.clone()).await;
            entities.push(entity);
        }
        for i in 0..n {
            let e: Confirmed<ErgoEntity> = client.get_last_confirmed(token_ids[i]).await.unwrap();
            assert_eq!(e.0, entities[i].0);
        }
    }

    async fn test_entity_repo_unconfirmed<C: EntityRepo<ErgoEntity>>(mut client: C) {
        let (box_ids, token_ids, n) = gen_box_and_token_ids();
        let mut entities = vec![];
        for i in 0..n {
            let entity = Unconfirmed(ErgoEntity {
                token_id: token_ids[i],
                box_id: box_ids[i],
            });
            client.put_unconfirmed(entity.clone()).await;
            entities.push(entity);
        }
        for i in 0..n {
            let e: Unconfirmed<ErgoEntity> = client.get_last_unconfirmed(token_ids[i]).await.unwrap();
            assert_eq!(e.0, entities[i].0);
        }
    }

    async fn test_entity_repo_invalidate<C: EntityRepo<ErgoEntity>>(mut client: C) {
        let (box_ids, token_ids, n) = gen_box_and_token_ids();
        for i in 1..n {
            let ee = ErgoEntity {
                token_id: token_ids[i],
                box_id: box_ids[i],
            };
            let entity = Traced {
                state: Predicted(ee.clone()),
                prev_state_id: box_ids[i - 1],
            };
            client.put_predicted(entity.clone()).await;
            client.put_unconfirmed(Unconfirmed(ee)).await;

            // Invalidate
            <C as EntityRepo<ErgoEntity>>::invalidate(&mut client, token_ids[i], box_ids[i]).await;
            let predicted: Option<Predicted<ErgoEntity>> = client.get_last_predicted(token_ids[i]).await;
            let unconfirmed: Option<Unconfirmed<ErgoEntity>> =
                client.get_last_unconfirmed(token_ids[i]).await;
            assert!(predicted.is_none());
            assert!(unconfirmed.is_none());
        }
    }

    fn gen_box_and_token_ids() -> (Vec<BoxId>, Vec<TokenId>, usize) {
        let box_ids: Vec<_> = force_any_val::<[Digest32; 30]>()
            .into_iter()
            .map(BoxId::from)
            .collect();
        let token_ids: Vec<_> = force_any_val::<[Digest32; 30]>()
            .into_iter()
            .map(|d| TokenId::from(BoxId::from(d)))
            .collect();
        (box_ids, token_ids, 30)
    }
>>>>>>> 858a451f
}<|MERGE_RESOLUTION|>--- conflicted
+++ resolved
@@ -9,17 +9,6 @@
 /// Operations are atomic.
 #[async_trait(?Send)]
 pub trait EntityRepo<TEntity: OnChainEntity> {
-<<<<<<< HEAD
-    async fn get_prediction(&self, id: TEntity::TStateId) -> Option<Traced<Predicted<TEntity>>>;
-    async fn get_last_predicted(&self, id: TEntity::TEntityId) -> Option<Predicted<TEntity>>;
-    async fn get_last_confirmed(&self, id: TEntity::TEntityId) -> Option<Confirmed<TEntity>>;
-    async fn get_last_unconfirmed(&self, id: TEntity::TEntityId) -> Option<Unconfirmed<TEntity>>;
-    async fn put_predicted(&mut self, entity: Traced<Predicted<TEntity>>);
-    async fn put_confirmed(&mut self, entity: Confirmed<TEntity>);
-    async fn put_unconfirmed(&mut self, entity: Unconfirmed<TEntity>);
-    async fn invalidate(&mut self, eid: TEntity::TEntityId, sid: TEntity::TStateId);
-    async fn get_state(&self, sid: TEntity::TStateId) -> Option<TEntity>;
-=======
     async fn get_prediction<'a>(&self, id: TEntity::TStateId) -> Option<Traced<Predicted<TEntity>>>
     where
         <TEntity as OnChainEntity>::TStateId: 'a;
@@ -266,5 +255,4 @@
             .collect();
         (box_ids, token_ids, 30)
     }
->>>>>>> 858a451f
 }