--- conflicted
+++ resolved
@@ -21,7 +21,6 @@
     let def_handler_arc = Arc::new(Mutex::new(default_han));
     upstream
         .for_each(move |ev| {
-<<<<<<< HEAD
             let hans = handlers_arc.clone();
             let def_han = def_handler_arc.clone();
             async move {
@@ -29,20 +28,13 @@
                 let mut hans_guard = hans.lock().unwrap();
                 for han in hans_guard.iter_mut() {
                     let maybe_unhandled_ev = han.try_handle(ev.clone()).await;
-                    if unhandled_ev.is_some() {
+                    if unhandled_ev.is_none() {
                         unhandled_ev = maybe_unhandled_ev;
                     }
                 }
                 if let Some(unhandled_ev) = unhandled_ev {
                     let mut def_han_guard = def_han.lock().unwrap();
                     def_han_guard.handle(unhandled_ev).await;
-=======
-            let mut unhandled_ev = None;
-            for han in &mut handlers {
-                let maybe_unhandled_ev = han.try_handle(ev.clone());
-                if unhandled_ev.is_none() {
-                    unhandled_ev = maybe_unhandled_ev;
->>>>>>> a6e98a6b
                 }
             }
         })
